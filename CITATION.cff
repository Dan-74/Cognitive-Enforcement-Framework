cff-version: 1.2.0
title: ToolAgent – Cognitive Enforcement Framework
message: "Please cite this work if you use or reference it."
type: software
authors:
  - family-names: Luzzo
    given-names: Daniele
    affiliation: University of Turin
    email: daniele.luzzo@gmail.com
abstract: >
  ToolAgent is a cognitive enforcement and auditing framework designed to ensure
  decision integrity, bias prevention, and auditability in automated systems.
  It integrates CQRS, Clean Architecture, and Event-Driven Design principles,
  following UN AI Ethics, NIST AI RMF, and ISO/IEC 42001 standards.
version: 1.0.0
date-released: 2025-10-29
license: CC-BY-NC-ND-4.0
repository-code: https://github.com/dan-74/toolagent-public
<<<<<<< HEAD
url: https://doi.org/10.5281/zenodo.17476141
=======
url: url: https://doi.org/10.5281/zenodo.17476141
doi: 10.5281/zenodo.17476141

>>>>>>> 9e8ec168
doi: 10.5281/zenodo.xxxxxxx
keywords:
  - cognitive integrity
  - auditability
  - bias prevention
  - AI governance
  - CQRS
  - NIST compliance
  
  
  Luzzo, D. (2025). Cognitive Enforcement Framework [Software]. Zenodo. https://doi.org/10.5281/zenodo.17476141
<|MERGE_RESOLUTION|>--- conflicted
+++ resolved
@@ -1,36 +1,14 @@
 cff-version: 1.2.0
-title: ToolAgent – Cognitive Enforcement Framework
-message: "Please cite this work if you use or reference it."
-type: software
+title: Cognitive Enforcement Framework
+message: "If you use this software, please cite it as below."
 authors:
   - family-names: Luzzo
     given-names: Daniele
-    affiliation: University of Turin
-    email: daniele.luzzo@gmail.com
-abstract: >
-  ToolAgent is a cognitive enforcement and auditing framework designed to ensure
-  decision integrity, bias prevention, and auditability in automated systems.
-  It integrates CQRS, Clean Architecture, and Event-Driven Design principles,
-  following UN AI Ethics, NIST AI RMF, and ISO/IEC 42001 standards.
+    affiliation: Università di Torino
+    orcid: "https://orcid.org/0009-0006-6712-7563"
 version: 1.0.0
 date-released: 2025-10-29
-license: CC-BY-NC-ND-4.0
-repository-code: https://github.com/dan-74/toolagent-public
-<<<<<<< HEAD
+repository-code: "https://github.com/Dan-74/Cognitive-Enforcement-Framework"
+license: "CC-BY-NC-ND-4.0"
 url: https://doi.org/10.5281/zenodo.17476141
-=======
-url: url: https://doi.org/10.5281/zenodo.17476141
-doi: 10.5281/zenodo.17476141
-
->>>>>>> 9e8ec168
-doi: 10.5281/zenodo.xxxxxxx
-keywords:
-  - cognitive integrity
-  - auditability
-  - bias prevention
-  - AI governance
-  - CQRS
-  - NIST compliance
-  
-  
-  Luzzo, D. (2025). Cognitive Enforcement Framework [Software]. Zenodo. https://doi.org/10.5281/zenodo.17476141
+doi: 10.5281/zenodo.17476141